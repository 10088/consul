--- conflicted
+++ resolved
@@ -14,7 +14,12 @@
 returned. If a key exists with that name but has no data, nothing is returned.
 A key name or prefix is required.
 
-<<<<<<< HEAD
+-> **Note**: When reading many entries under a given prefix, it may be worth
+considering [`kv export`](/commands/kv/export) instead. The kv export output
+can be used with [`kv import`](/commands/kv/import) to move entire trees between
+Consul clusters. Alternatively, the [transaction API](/api-docs/txn) provides
+support for performing up to 64 KV operations atomically.
+
 The table below shows this command's [required ACLs](/api#authentication). Configuration of
 [blocking queries](/api/features/blocking) and [agent caching](/api/features/caching)
 are not supported from commands, but may be from the corresponding HTTP endpoint.
@@ -22,13 +27,6 @@
 | ACL Required |
 | ------------ |
 | `key:read`   |
-=======
--> **Note**: When reading many entries under a given prefix, it may be worth
-considering [`kv export`](/commands/kv/export) instead. The kv export output
-can be used with [`kv import`](/commands/kv/import) to move entire trees between
-Consul clusters. Alternatively, the [transaction API](/api-docs/txn) provides
-support for performing up to 64 KV operations atomically.
->>>>>>> d20230fa
 
 ## Usage
 
